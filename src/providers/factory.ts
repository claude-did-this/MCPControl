import { AutomationProvider } from '../interfaces/provider.js';
import { KeysenderProvider } from './keysender/index.js';

// Conditionally import NutJSProvider
// This allows builds without NutJS dependency
<<<<<<< HEAD
let NutJSProvider: typeof import('./nutjs/index.js').NutJSProvider | undefined;
try {
  // Dynamic import to prevent build-time dependency
  const nutjsModule = await import('./nutjs/index.js');
  NutJSProvider = nutjsModule.NutJSProvider;
} catch {
  // NutJS provider not available - this is expected in some environments
  console.log('NutJS provider not available');
=======
interface NutJSProviderConstructor {
  new(): AutomationProvider;
>>>>>>> faf957ff
}

let NutJSProvider: NutJSProviderConstructor | null = null;

// Initialize NutJS provider with an IIFE
(function initNutJSProvider() {
  import('./nutjs/index.js')
    .then(nutjsModule => {
      NutJSProvider = nutjsModule.NutJSProvider;
    })
    .catch(_ => {
      // NutJS provider not available - this is expected in some environments
      console.log('NutJS provider not available');
    });
})();

// Cache to store provider instances
const providerCache: Record<string, AutomationProvider> = {};

/**
 * Determine the best provider to use
 * @returns Provider type string ('nutjs' if available, otherwise 'keysender')
 */
function getDefaultProvider(): string {
  // Use NutJS if available, regardless of platform
  if (NutJSProvider) {
    return 'nutjs';
  }
  
  // Fall back to keysender if NutJS is not available
  return 'keysender';
}

/**
 * Create an automation provider instance based on the specified type
 * Uses a caching mechanism to avoid creating multiple instances of the same provider
 */
export function createAutomationProvider(type?: string): AutomationProvider {
  // If no type specified, use default provider
  const providerType = (type || getDefaultProvider()).toLowerCase();
  
  // Return cached instance if available
  if (providerCache[providerType]) {
    console.log(`Using cached provider instance: ${providerType}`);
    return providerCache[providerType];
  }
  
  console.log(`Creating new provider instance: ${providerType}`);
  
  let provider: AutomationProvider;
  switch (providerType) {
    case 'nutjs':
      if (!NutJSProvider) {
        throw new Error('NutJS provider is not available in this build');
      }
      provider = new NutJSProvider();
      break;
    case 'keysender':
      provider = new KeysenderProvider();
      break;
    default:
      throw new Error(`Unknown provider type: ${providerType}`);
  }
  
  // Cache the instance
  providerCache[providerType] = provider;
  return provider;
}<|MERGE_RESOLUTION|>--- conflicted
+++ resolved
@@ -3,19 +3,8 @@
 
 // Conditionally import NutJSProvider
 // This allows builds without NutJS dependency
-<<<<<<< HEAD
-let NutJSProvider: typeof import('./nutjs/index.js').NutJSProvider | undefined;
-try {
-  // Dynamic import to prevent build-time dependency
-  const nutjsModule = await import('./nutjs/index.js');
-  NutJSProvider = nutjsModule.NutJSProvider;
-} catch {
-  // NutJS provider not available - this is expected in some environments
-  console.log('NutJS provider not available');
-=======
 interface NutJSProviderConstructor {
   new(): AutomationProvider;
->>>>>>> faf957ff
 }
 
 let NutJSProvider: NutJSProviderConstructor | null = null;
