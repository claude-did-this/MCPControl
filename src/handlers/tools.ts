--- conflicted
+++ resolved
@@ -614,16 +614,6 @@
       }
 
       // Handle special case for screenshot which returns content with image data
-<<<<<<< HEAD
-      if ('content' in response && 
-          response.content && 
-          Array.isArray(response.content) && 
-          response.content.length > 0 && 
-          response.content[0] && 
-          typeof response.content[0] === 'object' &&
-          'type' in response.content[0] && 
-          response.content[0].type === "image") {
-=======
       const typedResponse = response as WindowsControlResponse;
       if ('content' in typedResponse && 
           typedResponse.content && 
@@ -633,7 +623,6 @@
           typeof typedResponse.content[0] === 'object' &&
           'type' in typedResponse.content[0] && 
           typedResponse.content[0].type === "image") {
->>>>>>> 5f9ecaad
         return {
           content: typedResponse.content
         };
