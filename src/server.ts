--- conflicted
+++ resolved
@@ -20,26 +20,18 @@
 /**
  * Creates and configures an HTTP server with SSE support
  * @param mcpServer The MCP server instance to connect with
-<<<<<<< HEAD
- * @param port The port to listen on (default: 3232)
+ * @param port The port to listen on (default: DEFAULT_PORT)
  * @param useHttps Whether to use HTTPS (default: false)
  * @param certPath Path to TLS certificate (only used when useHttps is true)
  * @param keyPath Path to TLS key (only used when useHttps is true)
-=======
- * @param port The port to listen on (default: DEFAULT_PORT)
->>>>>>> e9403b50
  * @returns Object containing the express app, http server
  */
 export function createHttpServer(
   mcpServer: MCPServer,
-<<<<<<< HEAD
-  port = 3232,
+  port = DEFAULT_PORT,
   useHttps = false,
   certPath?: string,
   keyPath?: string,
-=======
-  port = DEFAULT_PORT,
->>>>>>> e9403b50
 ): {
   app: ReturnType<typeof express>;
   httpServer: http.Server | https.Server;
